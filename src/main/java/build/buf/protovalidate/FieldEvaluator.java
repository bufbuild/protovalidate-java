--- conflicted
+++ resolved
@@ -122,15 +122,6 @@
     if (this.shouldIgnoreEmpty() && !hasField) {
       return RuleViolation.NO_VIOLATIONS;
     }
-<<<<<<< HEAD
-    Value fieldValue = message.getField(descriptor);
-    if (this.shouldIgnoreDefault() && Objects.equals(zero, fieldValue.jvmValue(Object.class))) {
-      return RuleViolation.NO_VIOLATIONS;
-    }
-    return valueEvaluator.evaluate(fieldValue, failFast);
-=======
-    return valueEvaluator.evaluate(
-        new ObjectValue(descriptor, message.getField(descriptor)), failFast);
->>>>>>> 4b72b691
+    return valueEvaluator.evaluate(message.getField(descriptor), failFast);
   }
 }