--- conflicted
+++ resolved
@@ -16,11 +16,8 @@
 
 import build.buf.protovalidate.exceptions.ExecutionException;
 import build.buf.validate.FieldPath;
-<<<<<<< HEAD
 import build.buf.validate.FieldRules;
-=======
 import build.buf.validate.Ignore;
->>>>>>> a0f60fcb
 import com.google.protobuf.Descriptors.FieldDescriptor;
 import com.google.protobuf.Message;
 import java.util.Collections;
@@ -49,16 +46,8 @@
   /** Indicates that the field must have a set value. */
   private final boolean required;
 
-<<<<<<< HEAD
-  /**
-   * ignoreEmpty indicates if a field should skip validation on its zero value. This field is
-   * generally true for nullable fields or fields with the ignore_empty rule explicitly set.
-   */
-  private final boolean ignoreEmpty;
-=======
   /** Whether validation should be ignored for certain conditions */
   private final Ignore ignore;
->>>>>>> a0f60fcb
 
   /** Whether the field distinguishes between unpopulated and default values. */
   private final boolean hasPresence;
@@ -99,7 +88,7 @@
   /**
    * Returns whether a field should skip validation on its zero value.
    *
-   * <p>This is generally true for nullable fields or fields with the ignore_empty constraint
+   * <p>This is generally true for nullable fields or fields with the ignore_empty rule
    * explicitly set.
    */
   private boolean shouldIgnoreEmpty() {
@@ -120,7 +109,7 @@
   public List<RuleViolation.Builder> evaluate(Value val, boolean failFast)
       throws ExecutionException {
     if (this.shouldIgnoreAlways()) {
-      return ConstraintViolation.NO_VIOLATIONS;
+      return RuleViolation.NO_VIOLATIONS;
     }
     Message message = val.messageValue();
     if (message == null) {
@@ -142,21 +131,12 @@
               .setMessage("value is required")
               .setRuleValue(new RuleViolation.FieldValue(true, REQUIRED_DESCRIPTOR)));
     }
-<<<<<<< HEAD
-    if (ignoreEmpty && !hasField) {
+    if (this.shouldIgnoreEmpty() && !hasField) {
       return RuleViolation.NO_VIOLATIONS;
     }
     Object fieldValue = message.getField(descriptor);
-    if (ignoreDefault && Objects.equals(zero, fieldValue)) {
+    if (this.shouldIgnoreDefault() && Objects.equals(zero, fieldValue)) {
       return RuleViolation.NO_VIOLATIONS;
-=======
-    if (this.shouldIgnoreEmpty() && !hasField) {
-      return ConstraintViolation.NO_VIOLATIONS;
-    }
-    Object fieldValue = message.getField(descriptor);
-    if (this.shouldIgnoreDefault() && Objects.equals(zero, fieldValue)) {
-      return ConstraintViolation.NO_VIOLATIONS;
->>>>>>> a0f60fcb
     }
     return valueEvaluator.evaluate(new ObjectValue(descriptor, fieldValue), failFast);
   }
