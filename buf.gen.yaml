--- conflicted
+++ resolved
@@ -1,9 +1,5 @@
 version: v2
-<<<<<<< HEAD
-# clean: true
-=======
 clean: true
->>>>>>> 2f5da5f1
 plugins:
   - remote: buf.build/protocolbuffers/java:$protocJavaPluginVersion
     out: build/generated/sources/bufgen